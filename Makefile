
PACKAGE=github.com/hockeypuck/hockeypuck
GODEP=github.com/tools/godep
GO=godep go
VERSION=$(shell head -1 debian/changelog | sed 's/.*(//;s/).*//;')
CURRENT=$(shell git rev-parse --short HEAD)

all: compile

compile: require-godep
	godep go install -ldflags "-X ${PACKAGE}.Version ${VERSION}" ${PACKAGE}/cmd/hockeypuck
	make -C doc fakebuild

build:
	GOPATH=$(shell pwd)/build go get -d ${PACKAGE}/...
	GOPATH=$(shell pwd)/build make godeps compile

godep: require-godep

fmt:
	gofmt -w=true ./...

debs: debbin debsrc

debsrc: debbin clean
	debuild -S -k0x879CF8AA8DDA301A

debbin: freeze-build
	debuild -us -uc -i -b

<<<<<<< HEAD
require-godep:
	go get ${GODEP}
=======
freeze-build:
	GOPATH=$(shell pwd)/build go get -d ${PACKAGE}/...
	GOPATH=$(shell pwd)/build make apply-godeps

freeze-godeps: require-godeps
	${GOPATH}/bin/godeps $(go list ${PACKAGE}/...) > dependencies.tsv

apply-godeps: require-godeps
	${GOPATH}/bin/godeps -u dependencies.tsv
	if [ "$$GOPATH" = "$(shell pwd)/build" ]; then\
		git archive ${CURRENT} | (cd ${GOPATH}/src/${PACKAGE}; tar xvf -); \
	fi

require-godeps:
	go get -u ${GODEPS}
	go install ${GODEPS}
>>>>>>> 146468a7

clean:
	rm -rf build/bin build/pkg
	make -C doc clean

src-clean:
	rm -rf build

pkg-clean:
	rm -f ../hockeypuck_*.deb ../hockeypuck_*.dsc ../hockeypuck_*.changes ../hockeypuck_*.build ../hockeypuck_*.tar.gz 

all-clean: clean src-clean pkg-clean

.PHONY: all compile godeps fmt debs debsrc debbin freeze-build freeze-godeps apply-godeps require-godeps clean src-clean pkg-clean build all-clean<|MERGE_RESOLUTION|>--- conflicted
+++ resolved
@@ -28,27 +28,8 @@
 debbin: freeze-build
 	debuild -us -uc -i -b
 
-<<<<<<< HEAD
 require-godep:
 	go get ${GODEP}
-=======
-freeze-build:
-	GOPATH=$(shell pwd)/build go get -d ${PACKAGE}/...
-	GOPATH=$(shell pwd)/build make apply-godeps
-
-freeze-godeps: require-godeps
-	${GOPATH}/bin/godeps $(go list ${PACKAGE}/...) > dependencies.tsv
-
-apply-godeps: require-godeps
-	${GOPATH}/bin/godeps -u dependencies.tsv
-	if [ "$$GOPATH" = "$(shell pwd)/build" ]; then\
-		git archive ${CURRENT} | (cd ${GOPATH}/src/${PACKAGE}; tar xvf -); \
-	fi
-
-require-godeps:
-	go get -u ${GODEPS}
-	go install ${GODEPS}
->>>>>>> 146468a7
 
 clean:
 	rm -rf build/bin build/pkg
